<<<<<<< HEAD
msrv = "1.83.0"  # MSRV
warn-on-all-wildcard-imports = true
=======
allow-print-in-tests = true
>>>>>>> d159ec52
allow-expect-in-tests = true
allow-unwrap-in-tests = true
allow-dbg-in-tests = true
disallowed-methods = [
    { path = "std::option::Option::map_or", reason = "prefer `map(..).unwrap_or(..)` for legibility" },
    { path = "std::option::Option::map_or_else", reason = "prefer `map(..).unwrap_or_else(..)` for legibility" },
    { path = "std::result::Result::map_or", reason = "prefer `map(..).unwrap_or(..)` for legibility" },
    { path = "std::result::Result::map_or_else", reason = "prefer `map(..).unwrap_or_else(..)` for legibility" },
    { path = "std::iter::Iterator::for_each", reason = "prefer `for` for side-effects" },
    { path = "std::iter::Iterator::try_for_each", reason = "prefer `for` for side-effects" },
]<|MERGE_RESOLUTION|>--- conflicted
+++ resolved
@@ -1,9 +1,4 @@
-<<<<<<< HEAD
-msrv = "1.83.0"  # MSRV
-warn-on-all-wildcard-imports = true
-=======
 allow-print-in-tests = true
->>>>>>> d159ec52
 allow-expect-in-tests = true
 allow-unwrap-in-tests = true
 allow-dbg-in-tests = true
