name: pre-commit

permissions: {} # none

on:
  pull_request:
  push:
    branches: [master]

env:
  RUST_BACKTRACE: 1
  CARGO_TERM_COLOR: always
  CLICOLOR: 1

concurrency:
  group: "${{ github.workflow }}-${{ github.ref }}"
  cancel-in-progress: true

jobs:
  pre-commit:
    permissions:
      contents: read
    runs-on: ubuntu-latest
    steps:
    - uses: actions/checkout@v4
    - uses: actions/setup-python@v5
<<<<<<< HEAD
=======
      with:
        python-version: '3.x'
>>>>>>> d159ec52
    - uses: pre-commit/action@v3.0.1<|MERGE_RESOLUTION|>--- conflicted
+++ resolved
@@ -24,9 +24,6 @@
     steps:
     - uses: actions/checkout@v4
     - uses: actions/setup-python@v5
-<<<<<<< HEAD
-=======
       with:
         python-version: '3.x'
->>>>>>> d159ec52
     - uses: pre-commit/action@v3.0.1