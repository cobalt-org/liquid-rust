Thanks for wanting to contribute! :snowman:

Feel free to create issues or make pull requests, we'll try to quickly review them.

If you need assistance, you can join the `#cobalt` channel on `irc.mozilla.org` or the Gitter chat [![Gitter](https://badges.gitter.im/Join%20Chat.svg)](https://gitter.im/cobalt-org/cobalt.rs)

<<<<<<< HEAD
We want you to feel safe and welcome and will enforce the **[The Rust Code of Conduct](https://www.rust-lang.org/conduct.html)** on all communication platforms of this project.
Please contact [@johannhof](https://github.com/johannhof) for questions or in cases of violation.
=======
Need some new functionality to help?  You can let us know by opening an
[issue][new issue]. It's helpful to look through [all issues][all issues] in
case it's already being talked about.
>>>>>>> d159ec52

# Issues

<<<<<<< HEAD
This project aims to be a Rust implementation of [Liquid](https://shopify.github.io/liquid/).
- Notice that we deviate from shopify/liquid? Please, open an issue if there isn't an [existing one](https://github.com/cobalt-org/liquid-rust/labels/shopify-compatibility)
- Want a new tag or filter? Check for an [existing issue](https://github.com/cobalt-org/liquid-rust/labels/enhancement) and open one if needed.
=======
Please let us know about what problems you run into, whether in behavior or
ergonomics of API.  You can do this by opening an [issue][new issue]. It's
helpful to look through [all issues][all issues] in case it's already being
talked about.
>>>>>>> d159ec52

Some helpful pieces of information when reporting issues
* liquid-rust version
* rust version
* OS and version

<<<<<<< HEAD
# Pull Requests
=======
Looking for an idea? Check our [issues][issues]. If the issue looks open ended,
it is probably best to post on the issue how you are thinking of resolving the
issue so you can get feedback early in the process. We want you to be
successful and it can be discouraging to find out a lot of re-work is needed.
>>>>>>> d159ec52

## Project Ideas

If you're looking for things to do check out the [open issues](https://github.com/cobalt-org/cobalt.rs/issues), especially those with the
[easy](https://github.com/cobalt-org/liquid-rust/issues?q=is%3Aissue+is%3Aopen+label%3Aeasy) and [help wanted](https://github.com/cobalt-org/liquid-rust/issues?q=is%3Aissue+is%3Aopen+label%3A%22help+wanted%22) flags.
Or take a grep through [all TODO comments](https://github.com/cobalt-org/liquid-rust/search?q=TODO) in the code and feel free to help us out there!

<<<<<<< HEAD
## Best Practices

We appreciate your help as-is.  We'd love to help you through the process for contributing.  We have some suggestions to help make things go more smoothly.

🌈 **Here's a checklist for the perfect pull request:**
- [ ] Make sure existing tests still work by running `cargo test` locally.
- [ ] Add new tests for any new feature or regression tests for bugfixes.
- [ ] Install [Clippy](https://github.com/Manishearth/rust-clippy) and run `rustup run nightly cargo clippy` to catch common mistakes (will be checked by Travis)
- [ ] Install [Rustfmt](https://github.com/rust-lang-nursery/rustfmt) and run `cargo fmt` to format your code (will also be checked by Travis)

For commit messages, we use [Conventional](https://www.conventionalcommits.org)
style.  If you already wrote your commits and don't feel comfortable changing
them, don't worry and go ahead and create your PR.  We'll work with you on the
best route forward. You can check your branch locally with
[`committed`](https://github.com/crate-ci/committed).

For new tags or filters, we recommend
- Open an RFC Issue for discussing what the API should be.  We'd like to avoid disrupting people once they start using a feature.
- Consider incubating it in your code first to so it can be iterated on to find what works well.
- Checkout prior art with [Shopify's proprietary extensions](https://help.shopify.com/themes/liquid) or [Jekyll's extensions](https://jekyllrb.com/docs/templates/).
- Putting all non-standard features behind feature flags.

If you're interested in benchmarking your changes
- Be sure to get some before and afters on the same machine
- Rust nightly is required.  You'll need to run `rustup run nightly -- cargo bench`

Hopefully we get this integrated into your CI process.
=======
As a heads up, we'll be running your PR through the following gauntlet:
- warnings turned to compile errors
- `cargo test`
- `rustfmt`
- `clippy`
- `rustdoc`
- [`committed`](https://github.com/crate-ci/committed) as we use [Conventional](https://www.conventionalcommits.org) commit style
- [`typos`](https://github.com/crate-ci/typos) to check spelling

Not everything can be checked automatically though.

We request that the commit history gets cleaned up.

We ask that commits are atomic, meaning they are complete and have a single responsibility.
A complete commit should build, pass tests, update documentation and tests, and not have dead code.

PRs should tell a cohesive story, with refactor and test commits that keep the
fix or feature commits simple and clear.

Specifically, we would encourage
- File renames be isolated into their own commit
- Add tests in a commit before their feature or fix, showing the current behavior (i.e. they should pass).
  The diff for the feature/fix commit will then show how the behavior changed,
  making the commit's intent clearer to reviewers and the community, and showing people that the
  test is verifying the expected state.
  - e.g. [clap#5520](https://github.com/clap-rs/clap/pull/5520)

Note that we are talking about ideals.
We understand having a clean history requires more advanced git skills;
feel free to ask us for help!
We might even suggest where it would work to be lax.
We also understand that editing some early commits may cause a lot of churn
with merge conflicts which can make it not worth editing all of the history.

For code organization, we recommend
- Grouping `impl` blocks next to their type (or trait)
- Grouping private items after the `pub` item that uses them.
  - The intent is to help people quickly find the "relevant" details, allowing them to "dig deeper" as needed.  Or put another way, the `pub` items serve as a table-of-contents.
  - The exact order is fuzzy; do what makes sense
>>>>>>> d159ec52

# Releasing

Pre-requisites
- Running `cargo login`
- A member of `ORG:Maintainers`
- Push permission to the repo
- [`cargo-release`](https://github.com/crate-ci/cargo-release/)

When we're ready to release, a project owner should do the following
1. Update the changelog (see `cargo release changes` for ideas)
2. Determine what the next version is, according to semver
3. Run [`cargo release -x <level>`](https://github.com/crate-ci/cargo-release)

[issues]: https://github.com/ORG/PROJECT/issues
[new issue]: https://github.com/ORG/PROJECT/issues/new
[all issues]: https://github.com/ORG/PROJECT/issues?utf8=%E2%9C%93&q=is%3Aissue<|MERGE_RESOLUTION|>--- conflicted
+++ resolved
@@ -1,80 +1,38 @@
-Thanks for wanting to contribute! :snowman:
+# Contributing to liquid-rust
 
-Feel free to create issues or make pull requests, we'll try to quickly review them.
+Thanks for wanting to contribute! There are many ways to contribute and we
+appreciate any level you're willing to do.
 
-If you need assistance, you can join the `#cobalt` channel on `irc.mozilla.org` or the Gitter chat [![Gitter](https://badges.gitter.im/Join%20Chat.svg)](https://gitter.im/cobalt-org/cobalt.rs)
+This project aims to be a Rust implementation of [Liquid](https://shopify.github.io/liquid/).
+- Notice that we deviate from shopify/liquid? Please, open an issue if there isn't an [existing one](https://github.com/cobalt-org/liquid-rust/labels/shopify-compatibility)
+- Want a new tag or filter? Check for an [existing issue](https://github.com/cobalt-org/liquid-rust/labels/enhancement) and open one if needed.
 
-<<<<<<< HEAD
-We want you to feel safe and welcome and will enforce the **[The Rust Code of Conduct](https://www.rust-lang.org/conduct.html)** on all communication platforms of this project.
-Please contact [@johannhof](https://github.com/johannhof) for questions or in cases of violation.
-=======
+## Feature Requests
+
 Need some new functionality to help?  You can let us know by opening an
 [issue][new issue]. It's helpful to look through [all issues][all issues] in
 case it's already being talked about.
->>>>>>> d159ec52
 
-# Issues
+## Bug Reports
 
-<<<<<<< HEAD
-This project aims to be a Rust implementation of [Liquid](https://shopify.github.io/liquid/).
-- Notice that we deviate from shopify/liquid? Please, open an issue if there isn't an [existing one](https://github.com/cobalt-org/liquid-rust/labels/shopify-compatibility)
-- Want a new tag or filter? Check for an [existing issue](https://github.com/cobalt-org/liquid-rust/labels/enhancement) and open one if needed.
-=======
 Please let us know about what problems you run into, whether in behavior or
 ergonomics of API.  You can do this by opening an [issue][new issue]. It's
 helpful to look through [all issues][all issues] in case it's already being
 talked about.
->>>>>>> d159ec52
 
-Some helpful pieces of information when reporting issues
-* liquid-rust version
-* rust version
-* OS and version
+## Pull Requests
 
-<<<<<<< HEAD
-# Pull Requests
-=======
 Looking for an idea? Check our [issues][issues]. If the issue looks open ended,
 it is probably best to post on the issue how you are thinking of resolving the
 issue so you can get feedback early in the process. We want you to be
 successful and it can be discouraging to find out a lot of re-work is needed.
->>>>>>> d159ec52
 
-## Project Ideas
+Already have an idea?  It might be good to first [create an issue][new issue]
+to propose it so we can make sure we are aligned and lower the risk of having
+to re-work some of it and the discouragement that goes along with that.
 
-If you're looking for things to do check out the [open issues](https://github.com/cobalt-org/cobalt.rs/issues), especially those with the
-[easy](https://github.com/cobalt-org/liquid-rust/issues?q=is%3Aissue+is%3Aopen+label%3Aeasy) and [help wanted](https://github.com/cobalt-org/liquid-rust/issues?q=is%3Aissue+is%3Aopen+label%3A%22help+wanted%22) flags.
-Or take a grep through [all TODO comments](https://github.com/cobalt-org/liquid-rust/search?q=TODO) in the code and feel free to help us out there!
+### Process
 
-<<<<<<< HEAD
-## Best Practices
-
-We appreciate your help as-is.  We'd love to help you through the process for contributing.  We have some suggestions to help make things go more smoothly.
-
-🌈 **Here's a checklist for the perfect pull request:**
-- [ ] Make sure existing tests still work by running `cargo test` locally.
-- [ ] Add new tests for any new feature or regression tests for bugfixes.
-- [ ] Install [Clippy](https://github.com/Manishearth/rust-clippy) and run `rustup run nightly cargo clippy` to catch common mistakes (will be checked by Travis)
-- [ ] Install [Rustfmt](https://github.com/rust-lang-nursery/rustfmt) and run `cargo fmt` to format your code (will also be checked by Travis)
-
-For commit messages, we use [Conventional](https://www.conventionalcommits.org)
-style.  If you already wrote your commits and don't feel comfortable changing
-them, don't worry and go ahead and create your PR.  We'll work with you on the
-best route forward. You can check your branch locally with
-[`committed`](https://github.com/crate-ci/committed).
-
-For new tags or filters, we recommend
-- Open an RFC Issue for discussing what the API should be.  We'd like to avoid disrupting people once they start using a feature.
-- Consider incubating it in your code first to so it can be iterated on to find what works well.
-- Checkout prior art with [Shopify's proprietary extensions](https://help.shopify.com/themes/liquid) or [Jekyll's extensions](https://jekyllrb.com/docs/templates/).
-- Putting all non-standard features behind feature flags.
-
-If you're interested in benchmarking your changes
-- Be sure to get some before and afters on the same machine
-- Rust nightly is required.  You'll need to run `rustup run nightly -- cargo bench`
-
-Hopefully we get this integrated into your CI process.
-=======
 As a heads up, we'll be running your PR through the following gauntlet:
 - warnings turned to compile errors
 - `cargo test`
@@ -114,13 +72,12 @@
 - Grouping private items after the `pub` item that uses them.
   - The intent is to help people quickly find the "relevant" details, allowing them to "dig deeper" as needed.  Or put another way, the `pub` items serve as a table-of-contents.
   - The exact order is fuzzy; do what makes sense
->>>>>>> d159ec52
 
-# Releasing
+## Releasing
 
 Pre-requisites
 - Running `cargo login`
-- A member of `ORG:Maintainers`
+- A member of `cobalt-org:Maintainers`
 - Push permission to the repo
 - [`cargo-release`](https://github.com/crate-ci/cargo-release/)
 
@@ -129,6 +86,6 @@
 2. Determine what the next version is, according to semver
 3. Run [`cargo release -x <level>`](https://github.com/crate-ci/cargo-release)
 
-[issues]: https://github.com/ORG/PROJECT/issues
-[new issue]: https://github.com/ORG/PROJECT/issues/new
-[all issues]: https://github.com/ORG/PROJECT/issues?utf8=%E2%9C%93&q=is%3Aissue+[issues]: https://github.com/cobalt-org/liquid-rust/issues
+[new issue]: https://github.com/cobalt-org/liquid-rust/issues/new
+[all issues]: https://github.com/cobalt-org/liquid-rust/issues?utf8=%E2%9C%93&q=is%3Aissue