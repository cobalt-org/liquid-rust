--- conflicted
+++ resolved
@@ -345,30 +345,6 @@
 }
 
 #[test]
-<<<<<<< HEAD
-pub fn remove_first() {
-    let text = "{{ text | remove_first: 'bar' }}";
-    let options: LiquidOptions = Default::default();
-    let template = parse(&text, options).unwrap();
-
-    let mut data = Context::new();
-    data.set_val("text", Value::Str("bar2bar".to_string()));
-
-    let output = template.render(&mut data);
-    assert_eq!(output.unwrap(), Some("2bar".to_string()));
-
-    let text = "{{ text | remove_first: myvar }}";
-    let options: LiquidOptions = Default::default();
-    let template = parse(&text, options).unwrap();
-
-    let mut data = Context::new();
-    data.set_val("text", Value::Str("bar2bar".to_string()));
-    data.set_val("myvar", Value::Str("bar".to_string()));
-
-    let output = template.render(&mut data);
-    assert_eq!(output.unwrap(), Some("2bar".to_string()));
-}
-=======
 pub fn escape() {
     let input = "{{ var | escape}}";
     let options: LiquidOptions = Default::default();
@@ -383,4 +359,27 @@
         assert_eq!(template.render(&mut data).unwrap(), Some(t.1.to_string()));
     }
 }
->>>>>>> 82139919
+
+#[test]
+pub fn remove_first() {
+    let text = "{{ text | remove_first: 'bar' }}";
+    let options: LiquidOptions = Default::default();
+    let template = parse(&text, options).unwrap();
+
+    let mut data = Context::new();
+    data.set_val("text", Value::Str("bar2bar".to_string()));
+
+    let output = template.render(&mut data);
+    assert_eq!(output.unwrap(), Some("2bar".to_string()));
+
+    let text = "{{ text | remove_first: myvar }}";
+    let options: LiquidOptions = Default::default();
+    let template = parse(&text, options).unwrap();
+
+    let mut data = Context::new();
+    data.set_val("text", Value::Str("bar2bar".to_string()));
+    data.set_val("myvar", Value::Str("bar".to_string()));
+
+    let output = template.render(&mut data);
+    assert_eq!(output.unwrap(), Some("2bar".to_string()));
+}
