--- conflicted
+++ resolved
@@ -378,17 +378,6 @@
     }
 }
 
-<<<<<<< HEAD
-pub fn remove_first(input: &Value, args: &[Value]) -> FilterResult {
-    match *input {
-        Str(ref x) => {
-            match args.first() {
-                Some(&Str(ref a)) => {
-                    Ok(Str(x.splitn(2, a).collect()))
-                },
-                _ => Err(InvalidArgument(0, "Str expected".to_owned())),
-            }
-=======
 pub fn escape(input: &Value, args: &[Value]) -> FilterResult {
     if !args.is_empty() {
         return Err(InvalidArgumentCount(format!("expected no arguments, {} given", args.len())));
@@ -422,7 +411,20 @@
                 result.push_str(&s[last..]);
             }
             Ok(Str(result))
->>>>>>> 82139919
+        }
+        _ => Err(InvalidType("String expected".to_owned())),
+    }
+}
+
+pub fn remove_first(input: &Value, args: &[Value]) -> FilterResult {
+    match *input {
+        Str(ref x) => {
+            match args.first() {
+                Some(&Str(ref a)) => {
+                    Ok(Str(x.splitn(2, a).collect()))
+                },
+                _ => Err(InvalidArgument(0, "Str expected".to_owned())),
+            }
         }
         _ => Err(InvalidType("String expected".to_owned())),
     }
@@ -704,20 +706,18 @@
     }
 
     #[test]
-<<<<<<< HEAD
+    fn unit_escape() {
+        assert_eq!(unit!(escape, tos!("Have you read 'James & the Giant Peach'?")),
+                   tos!("Have you read &#39;James &amp; the Giant Peach&#39;?"));
+        assert_eq!(unit!(escape, tos!("Tetsuro Takara")),
+                   tos!("Tetsuro Takara"));
+    }
+
+    #[test]
     fn unit_remove_first() {
         assert_eq!(unit!(remove_first, tos!("barbar"), &[tos!("bar")]), tos!("bar"));
         assert_eq!(unit!(remove_first, tos!("barbar"), &[tos!("")]), tos!("barbar"));
         assert_eq!(unit!(remove_first, tos!("barbar"), &[tos!("barbar")]), tos!(""));
         assert_eq!(unit!(remove_first, tos!("barbar"), &[tos!("a")]), tos!("brbar"));
     }
-
-=======
-    fn unit_escape() {
-        assert_eq!(unit!(escape, tos!("Have you read 'James & the Giant Peach'?")),
-                   tos!("Have you read &#39;James &amp; the Giant Peach&#39;?"));
-        assert_eq!(unit!(escape, tos!("Tetsuro Takara")),
-                   tos!("Tetsuro Takara"));
-    }
->>>>>>> 82139919
 }