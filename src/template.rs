use Renderable;
use context::Context;
use filters::{size, upcase, downcase, capitalize, minus, plus, times, divided_by, ceil, floor,
              round, prepend, append, first, last, pluralize, replace, date, sort, slice, modulo,
<<<<<<< HEAD
              remove_first};
=======
              escape};
>>>>>>> 82139919
use filters::split;
use filters::join;
use error::Result;

pub struct Template {
    pub elements: Vec<Box<Renderable>>,
}

impl Renderable for Template {
    fn render(&self, context: &mut Context) -> Result<Option<String>> {

        context.maybe_add_filter("append", Box::new(append));
        context.maybe_add_filter("capitalize", Box::new(capitalize));
        context.maybe_add_filter("ceil", Box::new(ceil));
        context.maybe_add_filter("date", Box::new(date));
        context.maybe_add_filter("divided_by", Box::new(divided_by));
        context.maybe_add_filter("downcase", Box::new(downcase));
        context.maybe_add_filter("escape", Box::new(escape));
        context.maybe_add_filter("first", Box::new(first));
        context.maybe_add_filter("floor", Box::new(floor));
        context.maybe_add_filter("join", Box::new(join));
        context.maybe_add_filter("last", Box::new(last));
        context.maybe_add_filter("minus", Box::new(minus));
        context.maybe_add_filter("modulo", Box::new(modulo));
        context.maybe_add_filter("pluralize", Box::new(pluralize));
        context.maybe_add_filter("plus", Box::new(plus));
        context.maybe_add_filter("prepend", Box::new(prepend));
        context.maybe_add_filter("remove_first", Box::new(remove_first));
        context.maybe_add_filter("replace", Box::new(replace));
        context.maybe_add_filter("round", Box::new(round));
        context.maybe_add_filter("size", Box::new(size));
        context.maybe_add_filter("slice", Box::new(slice));
        context.maybe_add_filter("sort", Box::new(sort));
        context.maybe_add_filter("split", Box::new(split));
        context.maybe_add_filter("times", Box::new(times));
        context.maybe_add_filter("upcase", Box::new(upcase));

        let mut buf = String::new();
        for el in &self.elements {
            if let Some(ref x) = try!(el.render(context)) {
                buf = buf + x;
            }

            // Did the last element we processed set an interrupt? If so, we
            // need to abandon the rest of our child elements and just
            // return what we've got. This is usually in response to a
            // `break` or `continue` tag being rendered.
            if context.interrupted() {
                break;
            }
        }
        Ok(Some(buf))
    }
}

impl Template {
    pub fn new(elements: Vec<Box<Renderable>>) -> Template {
        Template { elements: elements }
    }
}<|MERGE_RESOLUTION|>--- conflicted
+++ resolved
@@ -2,11 +2,7 @@
 use context::Context;
 use filters::{size, upcase, downcase, capitalize, minus, plus, times, divided_by, ceil, floor,
               round, prepend, append, first, last, pluralize, replace, date, sort, slice, modulo,
-<<<<<<< HEAD
-              remove_first};
-=======
-              escape};
->>>>>>> 82139919
+              escape, remove_first};
 use filters::split;
 use filters::join;
 use error::Result;
